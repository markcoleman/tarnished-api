use actix_web::{App, HttpResponse, HttpServer, HttpRequest};
use paperclip::actix::{
    // extension trait for actix_web::App and proc-macro attributes
    OpenApiExt, api_v2_operation,
    // Import the paperclip web module
    web::{self},
};
<<<<<<< HEAD
use tarnished_api::{create_openapi_spec, health, version, RateLimitConfig, SimpleRateLimiter, SecurityHeaders, SecurityHeadersConfig};
=======
use tarnished_api::{create_openapi_spec, health, version, get_metrics, RateLimitConfig, SimpleRateLimiter, MetricsConfig, AppMetrics, RequestIdMiddleware};
>>>>>>> d5d7a97f

const INDEX_HTML: &str = r#"<!DOCTYPE html>
<html lang="en">
<head>
    <meta charset="UTF-8">
    <title>Tarnished API - OpenAPI Spec</title>
    <style>
        body {
            font-family: Arial, sans-serif;
            margin: 0;
            padding: 0;
            background: #f5f5f5;
            color: #333;
        }
        .container {
            max-width: 800px;
            margin: 40px auto;
            padding: 20px;
            background: #fff;
            box-shadow: 0 2px 8px rgba(0,0,0,0.1);
            border-radius: 8px;
        }
        h1 {
            text-align: center;
        }
        pre {
            background: #eee;
            padding: 20px;
            border-radius: 4px;
            overflow-x: auto;
        }
    </style>
</head>
<body>
    <div class="container">
        <h1>Tarnished API OpenAPI Spec</h1>
        <pre id="openapi">Loading...</pre>
    </div>
    <script>
        fetch('/api/spec/v2')
            .then(response => response.json())
            .then(data => {
                document.getElementById('openapi').textContent = JSON.stringify(data, null, 2);
            })
            .catch(error => {
                document.getElementById('openapi').textContent = 'Error loading spec: ' + error;
            });
    </script>
</body>
</html>"#;


#[api_v2_operation (
    summary = "Hello World Endpoint",
    description = "Returns a simple hello world message.",
    tags("Hello"),
    responses(
        (status = 200, description = "Successful response")
    )
)]
async fn index(req: HttpRequest) -> HttpResponse {
    let start_time = std::time::Instant::now();
    
    let response = HttpResponse::Ok()
        .content_type("text/html")
        .body(INDEX_HTML);
    
    // Record metrics if available
    if let Some(metrics) = req.app_data::<web::Data<AppMetrics>>() {
        metrics.record_request("GET", "/", 200, start_time.elapsed());
    }
    
    response
}

#[actix_web::main]
async fn main() -> std::io::Result<()> {
    // Initialize logger (make sure to run with RUST_LOG=info, for example)
    env_logger::init();

    // Print a startup message for convenience.
    println!("Server running at http://127.0.0.1:8080");

    HttpServer::new(|| {
        let config = RateLimitConfig::from_env();
        let limiter = SimpleRateLimiter::new(config.clone());
<<<<<<< HEAD
        let security_config = SecurityHeadersConfig::from_env();
        
        App::new()
            .wrap(SecurityHeaders::new(security_config))
=======
        let metrics_config = MetricsConfig::from_env();
        let metrics = AppMetrics::new().expect("Failed to create metrics");
        
        App::new()
            .wrap(RequestIdMiddleware)
>>>>>>> d5d7a97f
            .wrap_api_with_spec(create_openapi_spec())
            .app_data(web::Data::new(config))
            .app_data(web::Data::new(limiter))
            .app_data(web::Data::new(metrics_config))
            .app_data(web::Data::new(metrics))
            .service(
                web::resource("/")
                    .route(web::get().to(index))
            )
            .service(
                web::resource("/api/health")
                    .route(web::get().to(health))
            )
            .service(
                web::resource("/api/version")
                    .route(web::get().to(version))
            )
            .service(
                web::resource("/api/metrics")
                    .route(web::get().to(get_metrics))
            )
            .with_json_spec_at("/api/spec/v2")
            .build()
    })
    .bind("127.0.0.1:8080")?
    .run()
    .await
}

#[cfg(test)]
mod tests {
    use actix_web::{test, web, App};
    use tarnished_api::{health, version};

    #[actix_web::test]
    async fn test_health() {
        // Create a test app with the /api/health route.
        let app = test::init_service(
            App::new().route("/api/health", web::get().to(health))
        ).await;
        
        // Create a test request to GET /api/health.
        let req = test::TestRequest::get().uri("/api/health").to_request();
        let resp = test::call_service(&app, req).await;
        
        // Ensure the response status is successful (200 OK).
        assert!(resp.status().is_success());
        
        // Check that the response body contains "healthy".
        let body = test::read_body(resp).await;
        let body_str = std::str::from_utf8(&body).unwrap();
        assert!(body_str.contains("healthy"));
    }

    #[actix_web::test]
    async fn test_version() {
        // Create a test app with the /api/version route.
        let app = test::init_service(
            App::new().route("/api/version", web::get().to(version))
        ).await;
        
        // Create a test request to GET /api/version.
        let req = test::TestRequest::get().uri("/api/version").to_request();
        let resp = test::call_service(&app, req).await;
        
        // Ensure the response status is successful (200 OK).
        assert!(resp.status().is_success());
        
        // Check that the response body contains version, commit, and build_time fields.
        let body = test::read_body(resp).await;
        let body_str = std::str::from_utf8(&body).unwrap();
        assert!(body_str.contains("version"));
        assert!(body_str.contains("commit"));
        assert!(body_str.contains("build_time"));
    }
}<|MERGE_RESOLUTION|>--- conflicted
+++ resolved
@@ -5,11 +5,8 @@
     // Import the paperclip web module
     web::{self},
 };
-<<<<<<< HEAD
 use tarnished_api::{create_openapi_spec, health, version, RateLimitConfig, SimpleRateLimiter, SecurityHeaders, SecurityHeadersConfig};
-=======
 use tarnished_api::{create_openapi_spec, health, version, get_metrics, RateLimitConfig, SimpleRateLimiter, MetricsConfig, AppMetrics, RequestIdMiddleware};
->>>>>>> d5d7a97f
 
 const INDEX_HTML: &str = r#"<!DOCTYPE html>
 <html lang="en">
@@ -96,18 +93,15 @@
     HttpServer::new(|| {
         let config = RateLimitConfig::from_env();
         let limiter = SimpleRateLimiter::new(config.clone());
-<<<<<<< HEAD
         let security_config = SecurityHeadersConfig::from_env();
         
         App::new()
             .wrap(SecurityHeaders::new(security_config))
-=======
         let metrics_config = MetricsConfig::from_env();
         let metrics = AppMetrics::new().expect("Failed to create metrics");
         
         App::new()
             .wrap(RequestIdMiddleware)
->>>>>>> d5d7a97f
             .wrap_api_with_spec(create_openapi_spec())
             .app_data(web::Data::new(config))
             .app_data(web::Data::new(limiter))
