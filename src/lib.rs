--- conflicted
+++ resolved
@@ -1,8 +1,6 @@
-<<<<<<< HEAD
 use actix_web::{App, Error, HttpResponse, HttpRequest, Result, dev::ServiceRequest, dev::ServiceResponse};
 use actix_web::dev::Transform;
 use actix_web::http::header::{HeaderName, HeaderValue};
-=======
 use actix_web::{
     App, Error, HttpResponse, HttpRequest, Result,
     dev::{ServiceRequest, ServiceResponse, forward_ready},
@@ -10,7 +8,6 @@
     HttpMessage,
 };
 use actix_web::dev::{Service, Transform};
->>>>>>> d5d7a97f
 use paperclip::actix::{OpenApiExt, api_v2_operation, Apiv2Schema, web};
 use paperclip::v2::models::{DefaultApiRaw, Info};
 use serde::{Serialize, Deserialize};
@@ -21,10 +18,7 @@
     sync::{Arc, Mutex}, 
     time::{Duration, Instant},
     future::{Ready, ready},
-<<<<<<< HEAD
     task::{Context, Poll},
-=======
->>>>>>> d5d7a97f
     pin::Pin,
 };
 use uuid::Uuid;
@@ -281,7 +275,6 @@
     Ok(())
 }
 
-<<<<<<< HEAD
 /// Configuration for security headers
 #[derive(Clone)]
 pub struct SecurityHeadersConfig {
@@ -324,19 +317,16 @@
 impl<S, B> Transform<S, ServiceRequest> for SecurityHeaders
 where
     S: actix_web::dev::Service<ServiceRequest, Response = ServiceResponse<B>, Error = actix_web::Error>,
-=======
 /// Request ID middleware to add unique request IDs to all requests
 pub struct RequestIdMiddleware;
 
 impl<S, B> Transform<S, ServiceRequest> for RequestIdMiddleware
 where
     S: Service<ServiceRequest, Response = ServiceResponse<B>, Error = Error>,
->>>>>>> d5d7a97f
     S::Future: 'static,
     B: 'static,
 {
     type Response = ServiceResponse<B>;
-<<<<<<< HEAD
     type Error = actix_web::Error;
     type InitError = ();
     type Transform = SecurityHeadersMiddleware<S>;
@@ -358,7 +348,6 @@
 impl<S, B> actix_web::dev::Service<ServiceRequest> for SecurityHeadersMiddleware<S>
 where
     S: actix_web::dev::Service<ServiceRequest, Response = ServiceResponse<B>, Error = actix_web::Error>,
-=======
     type Error = Error;
     type InitError = ();
     type Transform = RequestIdService<S>;
@@ -376,12 +365,10 @@
 impl<S, B> Service<ServiceRequest> for RequestIdService<S>
 where
     S: Service<ServiceRequest, Response = ServiceResponse<B>, Error = Error>,
->>>>>>> d5d7a97f
     S::Future: 'static,
     B: 'static,
 {
     type Response = ServiceResponse<B>;
-<<<<<<< HEAD
     type Error = actix_web::Error;
     type Future = Pin<Box<dyn std::future::Future<Output = Result<Self::Response, Self::Error>>>>;
 
@@ -431,7 +418,6 @@
                 );
             }
 
-=======
     type Error = Error;
     type Future = Pin<Box<dyn std::future::Future<Output = Result<Self::Response, Self::Error>>>>;
 
@@ -460,7 +446,6 @@
                 HeaderValue::from_str(&request_id).unwrap_or_else(|_| HeaderValue::from_static("invalid"))
             );
             
->>>>>>> d5d7a97f
             Ok(res)
         })
     }
@@ -606,11 +591,8 @@
     }
 }
 
-<<<<<<< HEAD
 /// Creates a basic app with shared configuration (health endpoint + OpenAPI + rate limiting + security headers)
-=======
 /// Creates a basic app with shared configuration (health endpoint + OpenAPI + rate limiting + metrics)
->>>>>>> d5d7a97f
 /// This can be used both for testing and as a base for the main application
 pub fn create_base_app() -> App<
     impl actix_web::dev::ServiceFactory<
@@ -623,19 +605,16 @@
 > {
     let config = RateLimitConfig::from_env();
     let limiter = SimpleRateLimiter::new(config.clone());
-<<<<<<< HEAD
     let security_config = SecurityHeadersConfig::from_env();
     
     App::new()
         .wrap(SecurityHeaders::new(security_config))
-=======
     let metrics_config = MetricsConfig::from_env();
     let metrics = AppMetrics::new().expect("Failed to create metrics");
 
     
     App::new()
         .wrap(RequestIdMiddleware)
->>>>>>> d5d7a97f
         .wrap_api_with_spec(create_openapi_spec())
         .app_data(web::Data::new(config))
         .app_data(web::Data::new(limiter))
