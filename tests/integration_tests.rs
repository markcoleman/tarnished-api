use actix_web::{test, http::StatusCode, App};
use paperclip::actix::{OpenApiExt, web};
use tarnished_api::{create_base_app, create_openapi_spec, health, version, get_metrics, RateLimitConfig, SimpleRateLimiter, MetricsConfig, AppMetrics};
use std::env;

/// Integration test for the health check endpoint
/// 
/// This test differs from the unit test in that it:
/// - Tests the complete application configuration (OpenAPI spec, middleware stack, etc.)
/// - Uses the full app setup that mirrors the production environment
/// - Provides more comprehensive validation of the HTTP response
/// - Verifies the integration between all application components
/// 
/// This ensures the /api/health endpoint works correctly after any changes or deployments.
#[actix_web::test]
async fn test_health_endpoint_integration() {
    // Create a test service with the same configuration as the main app
    let app = test::init_service(create_base_app()).await;
    
    // Create a test request to GET /api/health
    let req = test::TestRequest::get().uri("/api/health").to_request();
    let resp = test::call_service(&app, req).await;
    
    // Verify response status is 200 OK
    assert_eq!(resp.status(), StatusCode::OK, "Expected 200 OK status");
    
    // Verify response content type is JSON
    let content_type = resp.headers().get("content-type");
    assert!(content_type.is_some(), "Content-Type header should be present");
    let content_type_str = content_type.unwrap().to_str().unwrap();
    assert!(content_type_str.contains("application/json"), 
            "Expected JSON content type, got: {}", content_type_str);
    
    // Read and parse response body
    let body = test::read_body(resp).await;
    let body_str = std::str::from_utf8(&body).unwrap();
    
    // Parse JSON response
    let json: serde_json::Value = serde_json::from_str(body_str)
        .expect("Failed to parse response as JSON");
    
    // Check that the response contains the status field
    assert!(json.is_object(), "Response should be a JSON object");
    let status = json.get("status");
    assert!(status.is_some(), "Response should contain 'status' field");
    
    // Verify the status value is "healthy" (matches what the endpoint returns)
    let status_value = status.unwrap().as_str();
    assert!(status_value.is_some(), "Status should be a string");
    assert_eq!(status_value.unwrap(), "healthy", "Expected status to be 'healthy'");
    
    // Additional check: verify the entire JSON structure matches expectation
    let expected_json: serde_json::Value = serde_json::json!({
        "status": "healthy"
    });
    assert_eq!(json, expected_json, "Response JSON should match expected structure");
}

/// Integration test for the version endpoint
/// 
/// This test verifies that the /api/version endpoint:
/// - Returns a 200 OK status
/// - Returns a JSON response with version, commit, and build_time fields
/// - Integrates properly with the complete application configuration
/// 
/// This ensures the /api/version endpoint works correctly after any changes or deployments.
#[actix_web::test]
async fn test_version_endpoint_integration() {
    // Create a test service with the same configuration as the main app
    let app = test::init_service(create_base_app()).await;
    
    // Create a test request to GET /api/version
    let req = test::TestRequest::get().uri("/api/version").to_request();
    let resp = test::call_service(&app, req).await;
    
    // Verify response status is 200 OK
    assert_eq!(resp.status(), StatusCode::OK, "Expected 200 OK status");
    
    // Verify response content type is JSON
    let content_type = resp.headers().get("content-type");
    assert!(content_type.is_some(), "Content-Type header should be present");
    let content_type_str = content_type.unwrap().to_str().unwrap();
    assert!(content_type_str.contains("application/json"), 
            "Expected JSON content type, got: {}", content_type_str);
    
    // Read and parse response body
    let body = test::read_body(resp).await;
    let body_str = std::str::from_utf8(&body).unwrap();
    
    // Parse JSON response
    let json: serde_json::Value = serde_json::from_str(body_str)
        .expect("Failed to parse response as JSON");
    
    // Check that the response contains the required fields
    assert!(json.is_object(), "Response should be a JSON object");
    
    let version = json.get("version");
    assert!(version.is_some(), "Response should contain 'version' field");
    assert!(version.unwrap().is_string(), "Version should be a string");
    
    let commit = json.get("commit");
    assert!(commit.is_some(), "Response should contain 'commit' field");
    assert!(commit.unwrap().is_string(), "Commit should be a string");
    
    let build_time = json.get("build_time");
    assert!(build_time.is_some(), "Response should contain 'build_time' field");
    assert!(build_time.unwrap().is_string(), "Build time should be a string");
    
    // Verify that the version matches the package version
    let version_value = version.unwrap().as_str().unwrap();
    assert_eq!(version_value, "0.1.0", "Expected version to match package version");
}

/// Integration test for rate limiting functionality
/// 
/// This test verifies that:
/// - Version endpoint is subject to rate limiting
/// - Health endpoint is exempt from rate limiting
/// - Proper 429 Too Many Requests response is returned when limit is exceeded
#[actix_web::test]
async fn test_rate_limiting_integration() {
    // Set a very low rate limit for testing
    unsafe {
        env::set_var("RATE_LIMIT_RPM", "2");
        env::set_var("RATE_LIMIT_PERIOD", "60");
    }
    
    // Create a test service with rate limiting enabled
    let app = test::init_service(create_base_app()).await;
    
    // Test version endpoint - should work for first few requests
    let req1 = test::TestRequest::get().uri("/api/version").to_request();
    let resp1 = test::call_service(&app, req1).await;
    assert_eq!(resp1.status(), StatusCode::OK, "First request should succeed");
    
    let req2 = test::TestRequest::get().uri("/api/version").to_request();
    let resp2 = test::call_service(&app, req2).await;
    assert_eq!(resp2.status(), StatusCode::OK, "Second request should succeed");
    
    // Third request should be rate limited
    let req3 = test::TestRequest::get().uri("/api/version").to_request();
    let resp3 = test::call_service(&app, req3).await;
    assert_eq!(resp3.status(), StatusCode::TOO_MANY_REQUESTS, "Third request should be rate limited");
    
    // Verify the error response
    let body = test::read_body(resp3).await;
    let body_str = std::str::from_utf8(&body).unwrap();
    assert!(body_str.contains("Too Many Requests") || body_str.contains("Rate limit exceeded"), 
            "Response should contain rate limit error message: {}", body_str);
    
    // Health endpoint should NOT be rate limited
    let health_req1 = test::TestRequest::get().uri("/api/health").to_request();
    let health_resp1 = test::call_service(&app, health_req1).await;
    assert_eq!(health_resp1.status(), StatusCode::OK, "Health endpoint should not be rate limited");
    
    let health_req2 = test::TestRequest::get().uri("/api/health").to_request();
    let health_resp2 = test::call_service(&app, health_req2).await;
    assert_eq!(health_resp2.status(), StatusCode::OK, "Health endpoint should still work");
    
    let health_req3 = test::TestRequest::get().uri("/api/health").to_request();
    let health_resp3 = test::call_service(&app, health_req3).await;
    assert_eq!(health_resp3.status(), StatusCode::OK, "Health endpoint should continue to work");
    
    // Clean up environment variables
    unsafe {
        env::remove_var("RATE_LIMIT_RPM");
        env::remove_var("RATE_LIMIT_PERIOD");
    }
}

/// Unit test for rate limiter functionality
#[actix_web::test]
async fn test_rate_limiter_unit() {
    let config = RateLimitConfig {
        requests_per_minute: 2,
        period_seconds: 60,
    };
    let limiter = SimpleRateLimiter::new(config);
    
    // First two requests should succeed
    assert!(limiter.check_rate_limit("test_ip"), "First request should succeed");
    assert!(limiter.check_rate_limit("test_ip"), "Second request should succeed");
    
    // Third request should fail
    assert!(!limiter.check_rate_limit("test_ip"), "Third request should be rate limited");
    
    // Different IP should work fine
    assert!(limiter.check_rate_limit("different_ip"), "Different IP should not be rate limited");
}

<<<<<<< HEAD
/// Integration test for security headers on health endpoint
/// 
/// This test verifies that:
/// - All required security headers are present in the response
/// - Headers have the correct values
/// - CSP header is present by default
#[actix_web::test]
async fn test_security_headers_health_endpoint() {
    // Ensure CSP is enabled for this test by explicitly setting the env var
    env::set_var("SECURITY_CSP_ENABLED", "true");
    
    // Create a test service with the same configuration as the main app
    let app = test::init_service(create_base_app()).await;
    
    // Create a test request to GET /api/health
    let req = test::TestRequest::get().uri("/api/health").to_request();
    let resp = test::call_service(&app, req).await;
    
    // Verify response status is 200 OK
    assert_eq!(resp.status(), StatusCode::OK);
    
    let headers = resp.headers();
    
    // Verify X-Content-Type-Options header
    let content_type_options = headers.get("x-content-type-options");
    assert!(content_type_options.is_some(), "X-Content-Type-Options header should be present");
    assert_eq!(content_type_options.unwrap().to_str().unwrap(), "nosniff");
    
    // Verify X-Frame-Options header
    let frame_options = headers.get("x-frame-options");
    assert!(frame_options.is_some(), "X-Frame-Options header should be present");
    assert_eq!(frame_options.unwrap().to_str().unwrap(), "DENY");
    
    // Verify X-XSS-Protection header
    let xss_protection = headers.get("x-xss-protection");
    assert!(xss_protection.is_some(), "X-XSS-Protection header should be present");
    assert_eq!(xss_protection.unwrap().to_str().unwrap(), "1; mode=block");
    
    // Verify Referrer-Policy header
    let referrer_policy = headers.get("referrer-policy");
    assert!(referrer_policy.is_some(), "Referrer-Policy header should be present");
    assert_eq!(referrer_policy.unwrap().to_str().unwrap(), "no-referrer");
    
    // Verify Content-Security-Policy header (should be present when enabled)
    let csp = headers.get("content-security-policy");
    
    // Debug: print all headers if CSP is missing
    if csp.is_none() {
        eprintln!("CSP header is missing. All headers:");
        for (name, value) in headers.iter() {
            eprintln!("  {}: {:?}", name, value);
        }
    }
    
    assert!(csp.is_some(), "Content-Security-Policy header should be present when enabled");
    assert_eq!(csp.unwrap().to_str().unwrap(), "default-src 'none'; frame-ancestors 'none'");
    
    // Clean up environment variable
    unsafe {
        env::remove_var("SECURITY_CSP_ENABLED");
    }
}

/// Integration test for security headers on version endpoint
/// 
/// This test verifies that security headers are also applied to API endpoints
#[actix_web::test]
async fn test_security_headers_version_endpoint() {
    // Ensure CSP is enabled for this test
    unsafe {
        env::set_var("SECURITY_CSP_ENABLED", "true");
    }
    
    // Create a test service with the same configuration as the main app
    let app = test::init_service(create_base_app()).await;
    
    // Create a test request to GET /api/version
    let req = test::TestRequest::get().uri("/api/version").to_request();
    let resp = test::call_service(&app, req).await;
    
    // Verify response status is 200 OK
    assert_eq!(resp.status(), StatusCode::OK);
    
    let headers = resp.headers();
    
    // Verify all security headers are present
    assert!(headers.get("x-content-type-options").is_some(), "X-Content-Type-Options header should be present");
    assert!(headers.get("x-frame-options").is_some(), "X-Frame-Options header should be present");
    assert!(headers.get("x-xss-protection").is_some(), "X-XSS-Protection header should be present");
    assert!(headers.get("referrer-policy").is_some(), "Referrer-Policy header should be present");
    assert!(headers.get("content-security-policy").is_some(), "Content-Security-Policy header should be present");
    
    // Clean up environment variable
    unsafe {
        env::remove_var("SECURITY_CSP_ENABLED");
    }
}

/// Integration test for CSP toggle functionality
/// 
/// This test verifies that CSP can be disabled via environment variable
#[actix_web::test]
async fn test_csp_disabled() {
    // Disable CSP for this test
    unsafe {
        env::set_var("SECURITY_CSP_ENABLED", "false");
    }
    
    // Create a test service with CSP disabled
    let app = test::init_service(create_base_app()).await;
    
    // Create a test request to GET /api/health
    let req = test::TestRequest::get().uri("/api/health").to_request();
    let resp = test::call_service(&app, req).await;
    
    // Verify response status is 200 OK
    assert_eq!(resp.status(), StatusCode::OK);
    
    let headers = resp.headers();
    
    // Verify other security headers are still present
    assert!(headers.get("x-content-type-options").is_some(), "X-Content-Type-Options header should be present");
    assert!(headers.get("x-frame-options").is_some(), "X-Frame-Options header should be present");
    assert!(headers.get("x-xss-protection").is_some(), "X-XSS-Protection header should be present");
    assert!(headers.get("referrer-policy").is_some(), "Referrer-Policy header should be present");
    
    // Verify CSP header is NOT present when disabled
    let csp = headers.get("content-security-policy");
    assert!(csp.is_none(), "Content-Security-Policy header should not be present when disabled");
    
    // Clean up environment variable
    unsafe {
        env::remove_var("SECURITY_CSP_ENABLED");
    }
=======
/// Test that Request ID middleware adds X-Request-ID header to responses
#[actix_web::test]
async fn test_request_id_header_added() {
    // Create a test service with Request ID middleware
    let app = test::init_service(create_base_app()).await;
    
    // Test health endpoint
    let req = test::TestRequest::get().uri("/api/health").to_request();
    let resp = test::call_service(&app, req).await;
    
    // Verify response has X-Request-ID header
    let request_id_header = resp.headers().get("x-request-id");
    assert!(request_id_header.is_some(), "Response should contain X-Request-ID header");
    
    let request_id = request_id_header.unwrap().to_str().unwrap();
    assert!(!request_id.is_empty(), "Request ID should not be empty");
    
    // Verify it looks like a UUID (basic format check)
    assert_eq!(request_id.len(), 36, "Request ID should be 36 characters long (UUID format)");
    assert_eq!(request_id.chars().filter(|&c| c == '-').count(), 4, "Request ID should have 4 hyphens (UUID format)");
}

/// Test that existing Request ID is preserved when passed in X-Request-ID header
#[actix_web::test]
async fn test_request_id_header_preserved() {
    // Create a test service with Request ID middleware
    let app = test::init_service(create_base_app()).await;
    
    let existing_request_id = "custom-request-id-12345";
    
    // Test with custom X-Request-ID header
    let req = test::TestRequest::get()
        .uri("/api/health")
        .insert_header(("X-Request-ID", existing_request_id))
        .to_request();
    let resp = test::call_service(&app, req).await;
    
    // Verify response preserves the original Request ID
    let request_id_header = resp.headers().get("x-request-id");
    assert!(request_id_header.is_some(), "Response should contain X-Request-ID header");
    
    let returned_request_id = request_id_header.unwrap().to_str().unwrap();
    assert_eq!(returned_request_id, existing_request_id, "Response should preserve the original Request ID");
}

/// Test that Request ID middleware works on version endpoint
#[actix_web::test]
async fn test_request_id_on_version_endpoint() {
    // Create a test service with Request ID middleware
    let app = test::init_service(create_base_app()).await;
    
    // Test version endpoint
    let req = test::TestRequest::get().uri("/api/version").to_request();
    let resp = test::call_service(&app, req).await;
    
    // Verify response has X-Request-ID header
    let request_id_header = resp.headers().get("x-request-id");
    assert!(request_id_header.is_some(), "Version endpoint response should contain X-Request-ID header");
    
    let request_id = request_id_header.unwrap().to_str().unwrap();
    assert!(!request_id.is_empty(), "Request ID should not be empty");
}

/// Integration test for the metrics endpoint
/// 
/// This test verifies that:
/// - /api/metrics endpoint returns 200 OK
/// - Response is in Prometheus text format
/// - Contains expected metric types (counters, histograms, gauges)
/// - Contains application info metrics
/// - Uptime metric is present and valid
#[actix_web::test]
async fn test_metrics_endpoint_integration() {
    // Create a test service with the same configuration as the main app
    let app = test::init_service(create_base_app()).await;
    
    // Make some requests to generate metrics data
    let health_req = test::TestRequest::get().uri("/api/health").to_request();
    let _health_resp = test::call_service(&app, health_req).await;
    
    let version_req = test::TestRequest::get().uri("/api/version").to_request();
    let _version_resp = test::call_service(&app, version_req).await;
    
    // Now request metrics
    let metrics_req = test::TestRequest::get().uri("/api/metrics").to_request();
    let metrics_resp = test::call_service(&app, metrics_req).await;
    
    // Verify response status is 200 OK
    assert_eq!(metrics_resp.status(), StatusCode::OK, "Expected 200 OK status for metrics endpoint");
    
    // Verify response content type is Prometheus text format
    let content_type = metrics_resp.headers().get("content-type");
    assert!(content_type.is_some(), "Content-Type header should be present");
    let content_type_str = content_type.unwrap().to_str().unwrap();
    assert!(content_type_str.contains("text/plain"), 
            "Expected text/plain content type, got: {}", content_type_str);
    
    // Read response body
    let body = test::read_body(metrics_resp).await;
    let body_str = std::str::from_utf8(&body).unwrap();
    
    // Verify the response contains expected Prometheus metrics
    assert!(!body_str.is_empty(), "Metrics response should not be empty");
    
    // Check for expected metric names
    assert!(body_str.contains("http_requests_total"), "Should contain http_requests_total metric");
    assert!(body_str.contains("http_request_duration_seconds"), "Should contain http_request_duration_seconds metric");
    assert!(body_str.contains("app_uptime_seconds"), "Should contain app_uptime_seconds metric");
    assert!(body_str.contains("app_info"), "Should contain app_info metric");
    
    // Check for application version info in metrics
    assert!(body_str.contains("version=\"0.1.0\""), "Should contain version information");
    
    // Verify metrics format follows Prometheus conventions
    assert!(body_str.contains("# HELP"), "Should contain metric help text");
    assert!(body_str.contains("# TYPE"), "Should contain metric type information");
    
    // Verify that we have some actual metric values
    assert!(body_str.matches(char::is_numeric).count() > 0, "Should contain numeric metric values");
}

/// Test metrics endpoint when metrics are disabled
#[actix_web::test]
async fn test_metrics_endpoint_disabled() {
    // Create a test app with metrics disabled
    let config = RateLimitConfig::from_env();
    let limiter = SimpleRateLimiter::new(config.clone());
    let metrics_config = MetricsConfig { enabled: false }; // Explicitly disable metrics
    let metrics = AppMetrics::new().expect("Failed to create metrics");
    
    let app = test::init_service(
        App::new()
            .wrap_api_with_spec(create_openapi_spec())
            .app_data(web::Data::new(config))
            .app_data(web::Data::new(limiter))
            .app_data(web::Data::new(metrics_config))
            .app_data(web::Data::new(metrics))
            .service(
                web::resource("/api/health")
                    .route(web::get().to(health))
            )
            .service(
                web::resource("/api/version")
                    .route(web::get().to(version))
            )
            .service(
                web::resource("/api/metrics")
                    .route(web::get().to(get_metrics))
            )
            .with_json_spec_at("/api/spec/v2")
            .build()
    ).await;
    
    // Request metrics
    let metrics_req = test::TestRequest::get().uri("/api/metrics").to_request();
    let metrics_resp = test::call_service(&app, metrics_req).await;
    
    // Should return 503 Service Unavailable
    assert_eq!(metrics_resp.status(), StatusCode::SERVICE_UNAVAILABLE, 
               "Expected 503 when metrics are disabled");
    
    // Check response body contains appropriate message
    let body = test::read_body(metrics_resp).await;
    let body_str = std::str::from_utf8(&body).unwrap();
    assert!(body_str.contains("disabled"), "Response should indicate metrics are disabled");
>>>>>>> d5d7a97f
}<|MERGE_RESOLUTION|>--- conflicted
+++ resolved
@@ -188,7 +188,6 @@
     assert!(limiter.check_rate_limit("different_ip"), "Different IP should not be rate limited");
 }
 
-<<<<<<< HEAD
 /// Integration test for security headers on health endpoint
 /// 
 /// This test verifies that:
@@ -323,7 +322,6 @@
     unsafe {
         env::remove_var("SECURITY_CSP_ENABLED");
     }
-=======
 /// Test that Request ID middleware adds X-Request-ID header to responses
 #[actix_web::test]
 async fn test_request_id_header_added() {
@@ -489,5 +487,4 @@
     let body = test::read_body(metrics_resp).await;
     let body_str = std::str::from_utf8(&body).unwrap();
     assert!(body_str.contains("disabled"), "Response should indicate metrics are disabled");
->>>>>>> d5d7a97f
 }