[package]
name = "tarnished-api"
version = "0.1.0"
edition = "2024"

[dependencies]
actix-web = "4"
paperclip = { version = "0.9", features = ["actix4"] }
serde = { version = "1.0", features = ["derive"] }
serde_json = "1.0"
env_logger = "0.11"
<<<<<<< HEAD
hmac = "0.12"
sha2 = "0.10"
hex = "0.4"
=======
uuid = { version = "1.0", features = ["v4", "serde"] }
prometheus = "0.13"
tracing = "0.1"
tracing-subscriber = { version = "0.3", features = ["json", "env-filter"] }
chrono = { version = "0.4", features = ["serde"] }
>>>>>>> ba8e7110

[build-dependencies]
vergen = { version = "8", features = ["build", "git", "gitcl"] }<|MERGE_RESOLUTION|>--- conflicted
+++ resolved
@@ -9,17 +9,14 @@
 serde = { version = "1.0", features = ["derive"] }
 serde_json = "1.0"
 env_logger = "0.11"
-<<<<<<< HEAD
 hmac = "0.12"
 sha2 = "0.10"
 hex = "0.4"
-=======
 uuid = { version = "1.0", features = ["v4", "serde"] }
 prometheus = "0.13"
 tracing = "0.1"
 tracing-subscriber = { version = "0.3", features = ["json", "env-filter"] }
 chrono = { version = "0.4", features = ["serde"] }
->>>>>>> ba8e7110
 
 [build-dependencies]
 vergen = { version = "8", features = ["build", "git", "gitcl"] }