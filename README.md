--- conflicted
+++ resolved
@@ -32,10 +32,10 @@
 - **Dependabot:**  
   Dependabot is configured to monitor Cargo dependencies and devcontainer configurations, keeping the project up-to-date with minimal effort.
 
-<<<<<<< HEAD
+
 - **Software Bill of Materials (SBOM):**  
   Every build generates verifiable SBOMs in both CycloneDX and SPDX formats using syft. SBOMs are cryptographically signed using cosign with keyless OIDC signing, attached to Docker images, and uploaded as artifacts for supply chain transparency and vulnerability tracking.
-=======
+
 ## Configuration
 
 The API can be configured using environment variables:
@@ -93,5 +93,4 @@
   "user_agent": "TestClient/1.0",
   "details": null
 }
-```
->>>>>>> 5db8c818
+```